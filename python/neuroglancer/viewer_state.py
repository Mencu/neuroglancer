# coding=utf-8
# @license
# Copyright 2017 Google Inc.
# Licensed under the Apache License, Version 2.0 (the "License");
# you may not use this file except in compliance with the License.
# You may obtain a copy of the License at
#
#      http://www.apache.org/licenses/LICENSE-2.0
#
# Unless required by applicable law or agreed to in writing, software
# distributed under the License is distributed on an "AS IS" BASIS,
# WITHOUT WARRANTIES OR CONDITIONS OF ANY KIND, either express or implied.
# See the License for the specific language governing permissions and
# limitations under the License.
"""Wrappers for representing the Neuroglancer viewer state."""

from __future__ import absolute_import

import collections
import copy
import math
import numbers

try:
    import collections.abc as collections_abc
except ImportError:
    import collections as collections_abc

import numpy as np
import six

from . import local_volume
from . import skeleton, mesh
from . import segment_colors
from .coordinate_space import DimensionScale, CoordinateSpace, CoordinateArray
from .equivalence_map import EquivalenceMap
from .json_utils import encode_json_for_repr
from .json_wrappers import (JsonObjectWrapper, array_wrapper, optional, text_type, typed_list,
                            typed_map, typed_set, typed_string_map, wrapped_property,
                            number_or_string)

__all__ = ['CoordinateSpace', 'DimensionScale', 'CoordinateArray']


def export(obj):
    __all__.append(obj.__name__)
    return obj


def interpolate_linear(a, b, t):
    return a * (1 - t) + b * t


def interpolate_linear_optional_vectors(a, b, t):
    if a is not None and b is not None and len(a) == len(b):
        return a * (1 - t) + b * t
    return a


def unit_quaternion():
    return np.array([0, 0, 0, 1], np.float32)


def quaternion_slerp(a, b, t):
    """Spherical linear interpolation for unit quaternions.

    This is based on the implementation in the gl-matrix package:
    https://github.com/toji/gl-matrix
    """
    if a is None:
        a = unit_quaternion()
    if b is None:
        b = unit_quaternion()
    # calc cosine
    cosom = np.dot(a, b)
    # adjust signs (if necessary)
    if cosom < 0.0:
        cosom = -cosom
        b = -b

    # calculate coefficients
    if (1.0 - cosom) > 0.000001:
        # standard case (slerp)
        omega = math.acos(cosom)
        sinom = math.sin(omega)
        scale0 = math.sin((1.0 - t) * omega) / sinom
        scale1 = math.sin(t * omega) / sinom
    else:
        # "from" and "to" quaternions are very close
        #  ... so we can do a linear interpolation
        scale0 = 1.0 - t
        scale1 = t
    return scale0 * a + scale1 * b


def interpolate_zoom(a, b, t):
    if a is None or b is None:
        return a
    scale_change = math.log(b / a)
    return a * math.exp(scale_change * t)


@export
class Tool(JsonObjectWrapper):
    __slots__ = ()

    type = wrapped_property('type', text_type)

    def __init__(self, json_data, **kwargs):
        super(Tool, self).__init__(json_data=json_data, **kwargs)


@export
class PlacePointTool(Tool):
    __slots__ = ()

    def __init__(self, *args, **kwargs):
        super(PlacePointTool, self).__init__(*args, type='annotatePoint', **kwargs)


@export
class PlaceLineTool(Tool):
    __slots__ = ()

    def __init__(self, *args, **kwargs):
        super(PlaceLineTool, self).__init__(*args, type='annotateLine', **kwargs)


@export
class PlaceBoundingBoxTool(Tool):
    __slots__ = ()

    def __init__(self, *args, **kwargs):
        super(PlaceBoundingBoxTool, self).__init__(*args, type='annotateBoundingBox', **kwargs)


@export
class PlaceEllipsoidTool(Tool):
    __slots__ = ()

    def __init__(self, *args, **kwargs):
        super(PlaceEllipsoidTool, self).__init__(*args, type='annotateSphere', **kwargs)


tool_types = {
    'annotatePoint': PlacePointTool,
    'annotateLine': PlaceLineTool,
    'annotateBoundingBox': PlaceBoundingBoxTool,
    'annotateSphere': PlaceEllipsoidTool,
}


@export
def tool(json_data, _readonly=False):
    if isinstance(json_data, Tool):
        return json_data
    if isinstance(json_data, six.string_types):
        json_data = {'type': json_data}
    if not isinstance(json_data, dict):
        raise TypeError

    type_name = json_data.get('type')
    tool_type = tool_types.get(type_name)
    if tool_type is None: raise ValueError
    return tool_type(json_data, _readonly=_readonly)


tool.supports_readonly = True


@export
class SidePanelLocation(JsonObjectWrapper):
    side = wrapped_property('side', optional(str))
    visible = wrapped_property('visible', optional(bool))
    size = wrapped_property('size', optional(int))
    flex = wrapped_property('flex', optional(float, 1))
    row = wrapped_property('row', optional(int))
    col = wrapped_property('col', optional(int))


@export
class SelectedLayerState(SidePanelLocation):
    layer = wrapped_property('layer', optional(text_type))


@export
class StatisticsDisplayState(SidePanelLocation):
    pass


@export
class LayerSidePanelState(SidePanelLocation):
    tab = wrapped_property('tab', optional(str))
    tabs = wrapped_property('tabs', typed_set(str))


@export
class LayerListPanelState(SidePanelLocation):
    pass


@export
class HelpPanelState(SidePanelLocation):
    pass


@export
class Layer(JsonObjectWrapper):
    __slots__ = ()
    type = wrapped_property('type', optional(text_type))
    layer_dimensions = layerDimensions = wrapped_property('localDimensions', CoordinateSpace)
    layer_position = layerPosition = wrapped_property('localPosition',
                                                      optional(array_wrapper(np.float32)))
    tab = wrapped_property('tab', optional(str))
    panels = wrapped_property('panels', typed_list(LayerSidePanelState))
    pick = wrapped_property('pick', optional(bool))
    tool = wrapped_property('tool', optional(tool))

    @staticmethod
    def interpolate(a, b, t):
        c = copy.deepcopy(a)
        c.layer_position = interpolate_linear_optional_vectors(a.layer_position, b.layer_position,
                                                               t)
        return c


@export
class PointAnnotationLayer(Layer):
    __slots__ = ()

    def __init__(self, *args, **kwargs):
        super(PointAnnotationLayer, self).__init__(*args, type='pointAnnotation', **kwargs)

    points = wrapped_property('points', typed_list(array_wrapper(np.float32, 3)))


@export
class CoordinateSpaceTransform(JsonObjectWrapper):
    __slots__ = ()

    output_dimensions = outputDimensions = wrapped_property('outputDimensions', CoordinateSpace)
    input_dimensions = inputDimensions = wrapped_property('inputDimensions',
                                                          optional(CoordinateSpace))
    source_rank = sourceRank = wrapped_property('sourceRank', optional(int))
    matrix = wrapped_property('matrix', optional(array_wrapper(np.float64)))


def data_source_url(x):
    if isinstance(x, (local_volume.LocalVolume, skeleton.SkeletonSource, mesh.MeshSource)): # TODO (hashir): independent mesh source
        return x
    if not isinstance(x, six.string_types):
        raise TypeError
    return text_type(x)


@export
class LayerDataSubsource(JsonObjectWrapper):
    __slots__ = ()
    supports_validation = True

    def __init__(self, json_data=None, *args, **kwargs):
        if isinstance(json_data, bool):
            json_data = {'enabled': json_data}
        super(LayerDataSubsource, self).__init__(json_data, *args, **kwargs)

    enabled = wrapped_property('enabled', optional(bool))


@export
class LayerDataSource(JsonObjectWrapper):
    __slots__ = ()

    def __init__(self, json_data=None, *args, **kwargs):
<<<<<<< HEAD
        if (isinstance(json_data, six.string_types) or
            isinstance(json_data, (local_volume.LocalVolume, skeleton.SkeletonSource, mesh.MeshSource))): # TODO (hashir): independent mesh source
=======
        if (isinstance(json_data, six.string_types)
                or isinstance(json_data, (local_volume.LocalVolume, skeleton.SkeletonSource))):
>>>>>>> 6cd3f0a3
            json_data = {'url': json_data}
        super(LayerDataSource, self).__init__(json_data, *args, **kwargs)

    url = wrapped_property('url', data_source_url)
    transform = wrapped_property('transform', optional(CoordinateSpaceTransform))
    subsources = wrapped_property('subsources', typed_string_map(LayerDataSubsource))
    enable_default_subsources = enableDefaultSubsources = wrapped_property(
        'enableDefaultSubsources', optional(bool, True))


@export
class LayerDataSources(typed_list(LayerDataSource, validator=LayerDataSource)):
    __slots__ = ()

    def __init__(self, json_data=None, **kwargs):
        if isinstance(json_data, (LayerDataSource, six.string_types, local_volume.LocalVolume,
                                  skeleton.SkeletonSource, mesh.MeshSource, dict)): # TODO (hashir): independent mesh source
            json_data = [json_data]
        elif isinstance(json_data, LayerDataSources):
            json_data = json_data.to_json()
        super(LayerDataSources, self).__init__(json_data, **kwargs)


class _AnnotationLayerOptions(object):
    __slots__ = ()
    annotation_color = annotationColor = wrapped_property('annotationColor', optional(text_type))


ShaderControls = typed_string_map((six.text_type, numbers.Number))


@export
class ImageLayer(Layer, _AnnotationLayerOptions):
    __slots__ = ()

    def __init__(self, *args, **kwargs):
        super(ImageLayer, self).__init__(*args, type='image', **kwargs)

    source = wrapped_property('source', LayerDataSources)
    shader = wrapped_property('shader', text_type)
    shader_controls = shaderControls = wrapped_property('shaderControls', ShaderControls)
    opacity = wrapped_property('opacity', optional(float, 0.5))
    blend = wrapped_property('blend', optional(str))
    cross_section_render_scale = crossSectionRenderScale = wrapped_property(
        'crossSectionRenderScale', optional(float, 1))

    @staticmethod
    def interpolate(a, b, t):
        c = Layer.interpolate(a, b, t)
        c.opacity = interpolate_linear(a.opacity, b.opacity, t)
        return c


def uint64_equivalence_map(obj, _readonly=False):
    if isinstance(obj, EquivalenceMap):
        return obj
    if obj is not None:
        obj = [[int(v) for v in group] for group in obj]
    return EquivalenceMap(obj, _readonly=_readonly)


@export
class SkeletonRenderingOptions(JsonObjectWrapper):
    __slots__ = ()

    shader = wrapped_property('shader', optional(text_type))
    shader_controls = shaderControls = wrapped_property('shaderControls', ShaderControls)
    mode2d = wrapped_property('mode2d', optional(text_type))
    line_width2d = lineWidth2d = wrapped_property('lineWidth2d', optional(float, 2))
    mode3d = wrapped_property('mode3d', optional(text_type))
    line_width3d = lineWidth3d = wrapped_property('lineWidth3d', optional(float, 1))


@export
class SegmentationLayer(Layer, _AnnotationLayerOptions):
    __slots__ = ()

    def __init__(self, *args, **kwargs):
        super(SegmentationLayer, self).__init__(*args, type='segmentation', **kwargs)

    source = wrapped_property('source', LayerDataSources)
    segments = wrapped_property('segments', typed_set(np.uint64))
    equivalences = wrapped_property('equivalences', uint64_equivalence_map)
    hide_segment_zero = hideSegmentZero = wrapped_property('hideSegmentZero', optional(bool, True))
    selected_alpha = selectedAlpha = wrapped_property('selectedAlpha', optional(float, 0.5))
    not_selected_alpha = notSelectedAlpha = wrapped_property('notSelectedAlpha', optional(float, 0))
    object_alpha = objectAlpha = wrapped_property('objectAlpha', optional(float, 1.0))
    saturation = wrapped_property('saturation', optional(float, 1.0))
    ignore_null_visible_set = ignoreNullVisibleSet = wrapped_property('ignoreNullVisibleSet',
                                                                      optional(bool, True))
    skeleton_rendering = skeletonRendering = wrapped_property('skeletonRendering',
                                                              SkeletonRenderingOptions)

    @property
    def skeleton_shader(self):
        return self.skeleton_rendering.shader

    @skeleton_shader.setter
    def skeleton_shader(self, shader):
        self.skeleton_rendering.shader = shader

    skeletonShader = skeleton_shader

    color_seed = colorSeed = wrapped_property('colorSeed', optional(int, 0))
    cross_section_render_scale = crossSectionRenderScale = wrapped_property(
        'crossSectionRenderScale', optional(float, 1))
    mesh_render_scale = meshRenderScale = wrapped_property('meshRenderScale', optional(float, 10))
    mesh_silhouette_rendering = meshSilhouetteRendering = wrapped_property(
        'meshSilhouetteRendering', optional(float, 0))
    segment_query = segmentQuery = wrapped_property('segmentQuery', optional(text_type))
    segment_colors = segmentColors = wrapped_property(
        'segmentColors', typed_map(key_type=np.uint64, value_type=text_type))

    @property
    def segment_html_color_dict(self):
        """Returns a dictionary whose keys are segments and values are the 6-digit hex
        strings representing the colors of those segments given the current
        color seed
        """
        d = {}
        for segment in self.segments:
            hex_string = segment_colors.hex_string_from_segment_id(color_seed=self.color_seed,
                                                                   segment_id=segment)
            d[segment] = hex_string
        return d

    linked_segmentation_layer = linkedSegmentationLayer = wrapped_property(
        'linkedSegmentationLayer', optional(text_type))

    @staticmethod
    def interpolate(a, b, t):
        c = Layer.interpolate(a, b, t)
        for k in ['selected_alpha', 'not_selected_alpha', 'object_alpha']:
            setattr(c, k, interpolate_linear(getattr(a, k), getattr(b, k), t))
        return c


@export
class SingleMeshLayer(Layer):
    __slots__ = ()

    def __init__(self, *args, **kwargs):
        super(SingleMeshLayer, self).__init__(*args, type='mesh', **kwargs)

    source = wrapped_property('source', LayerDataSources)
    vertex_attribute_sources = vertexAttributeSources = wrapped_property(
        'vertexAttributeSources', optional(typed_list(text_type)))
    shader = wrapped_property('shader', text_type)
    vertex_attribute_names = vertexAttributeNames = wrapped_property(
        'vertexAttributeNames', optional(typed_list(optional(text_type))))


class AnnotationBase(JsonObjectWrapper):
    __slots__ = ()

    id = wrapped_property('id', optional(text_type))  # pylint: disable=invalid-name
    type = wrapped_property('type', text_type)
    description = wrapped_property('description', optional(text_type))
    segments = wrapped_property('segments', optional(typed_list(typed_list(np.uint64))))
    props = wrapped_property('props', optional(typed_list(number_or_string)))


@export
class PointAnnotation(AnnotationBase):
    __slots__ = ()

    def __init__(self, *args, **kwargs):
        super(PointAnnotation, self).__init__(*args, type='point', **kwargs)

    point = wrapped_property('point', array_wrapper(np.float32))


@export
class LineAnnotation(AnnotationBase):
    __slots__ = ()

    def __init__(self, *args, **kwargs):
        super(LineAnnotation, self).__init__(*args, type='line', **kwargs)

    point_a = pointA = wrapped_property('pointA', array_wrapper(np.float32))
    point_b = pointB = wrapped_property('pointB', array_wrapper(np.float32))


@export
class AxisAlignedBoundingBoxAnnotation(AnnotationBase):
    __slots__ = ()

    def __init__(self, *args, **kwargs):
        super(AxisAlignedBoundingBoxAnnotation, self).__init__(*args,
                                                               type='axis_aligned_bounding_box',
                                                               **kwargs)

    point_a = pointA = wrapped_property('pointA', array_wrapper(np.float32))
    point_b = pointB = wrapped_property('pointB', array_wrapper(np.float32))


@export
class EllipsoidAnnotation(AnnotationBase):
    __slots__ = ()

    def __init__(self, *args, **kwargs):
        super(EllipsoidAnnotation, self).__init__(*args, type='ellipsoid', **kwargs)

    center = wrapped_property('center', array_wrapper(np.float32))
    radii = wrapped_property('radii', array_wrapper(np.float32))


annotation_types = {
    'point': PointAnnotation,
    'line': LineAnnotation,
    'axis_aligned_bounding_box': AxisAlignedBoundingBoxAnnotation,
    'ellipsoid': EllipsoidAnnotation,
}


def annotation(obj, _readonly=False):
    if isinstance(obj, AnnotationBase):
        obj = obj.to_json()
    elif not isinstance(obj, dict):
        raise TypeError
    t = obj.get('type')
    return annotation_types[t](obj, _readonly=_readonly)


annotation.supports_readonly = True


@export
class AnnotationPropertySpec(JsonObjectWrapper):
    __slots__ = ()
    id = wrapped_property('id', text_type)
    type = wrapped_property('type', text_type)
    description = wrapped_property('description', optional(text_type))
    default = wrapped_property('default', optional(number_or_string))


@export
class AnnotationLayer(Layer, _AnnotationLayerOptions):
    __slots__ = ()

    def __init__(self, *args, **kwargs):
        super(AnnotationLayer, self).__init__(*args, type='annotation', **kwargs)

    source = wrapped_property('source', LayerDataSources)
    annotations = wrapped_property('annotations', typed_list(annotation))
    annotation_properties = annotationProperties = wrapped_property(
        'annotationProperties', typed_list(AnnotationPropertySpec))
    annotation_relationships = annotationRelationships = wrapped_property(
        'annotationRelationships', typed_list(text_type))
    linked_segmentation_layer = linkedSegmentationLayer = wrapped_property(
        'linkedSegmentationLayer', typed_string_map(text_type))
    filter_by_segmentation = filterBySegmentation = wrapped_property('filterBySegmentation',
                                                                     typed_list(text_type))
    ignore_null_segment_filter = ignoreNullSegmentFilter = wrapped_property(
        'ignoreNullSegmentFilter', optional(bool, True))
    shader = wrapped_property('shader', text_type)
    shader_controls = shaderControls = wrapped_property('shaderControls', ShaderControls)

    @staticmethod
    def interpolate(a, b, t):
        del b
        del t
        return a


@export
class LocalAnnotationLayer(AnnotationLayer):
    __slots__ = ()

    def __init__(self, dimensions, *args, **kwargs):
        super(LocalAnnotationLayer, self).__init__(
            *args,
            source=LayerDataSource(url='local://annotations',
                                   transform=CoordinateSpaceTransform(outputDimensions=dimensions)),
            **kwargs)


layer_types = {
    'image': ImageLayer,
    'segmentation': SegmentationLayer,
    'pointAnnotation': PointAnnotationLayer,
    'annotation': AnnotationLayer,
    'mesh': SingleMeshLayer,
}


def make_layer(json_data, _readonly=False):
    if isinstance(json_data, Layer):
        return json_data

    if isinstance(json_data, local_volume.LocalVolume):
        json_data = dict(type=json_data.volume_type, source=json_data)

    if not isinstance(json_data, dict):
        raise TypeError

    type_name = json_data.get('type')
    layer_type = layer_types.get(type_name)
    if layer_type is not None:
        return layer_type(json_data, _readonly=_readonly)
    else:
        raise ValueError


@export
class ManagedLayer(JsonObjectWrapper):
    __slots__ = ('name', 'layer')

    def __init__(self, name, layer=None, _readonly=False, **kwargs):
        if isinstance(name, ManagedLayer):
            if layer is not None or kwargs:
                raise ValueError
            layer = name.to_json()
            name = name.name

        object.__setattr__(self, 'name', name)

        if isinstance(layer, Layer):
            json_data = collections.OrderedDict()
        elif isinstance(layer, local_volume.LocalVolume):
            json_data = collections.OrderedDict()
            layer = make_layer(layer, _readonly=_readonly)
        else:
            if layer is None:
                json_data = collections.OrderedDict()
            else:
                json_data = layer
            layer = make_layer(json_data, _readonly=_readonly)

        object.__setattr__(self, 'layer', layer)
        super(ManagedLayer, self).__init__(json_data, _readonly=_readonly, **kwargs)

    _visible = wrapped_property('visible', optional(bool))
    archived = wrapped_property('archived', optional(bool, False))

    @property
    def visible(self):
        return not self.archived and self._visible is not False

    @visible.setter
    def visible(self, value):
        self._visible = value

    def __getattr__(self, key):
        return getattr(self.layer, key)

    def __setattr__(self, key, value):
        if self._readonly:
            raise AttributeError
        if key in ['name', '_visible', 'visible', 'archived', 'layer']:
            object.__setattr__(self, key, value)
        else:
            return setattr(self.layer, key, value)

    def __repr__(self):
        return u'ManagedLayer(%s,%s)' % (encode_json_for_repr(
            self.name), encode_json_for_repr(self.to_json()))

    def to_json(self):
        r = self.layer.to_json()
        r['name'] = self.name
        archived = self.archived
        if not archived:
            r.pop('archived', None)
        else:
            r['archived'] = True
        visible = self.visible
        if visible or archived:
            r.pop('visible', None)
        else:
            r['visible'] = False
        return r

    def __deepcopy__(self, memo):
        return ManagedLayer(self.name, copy.deepcopy(self.to_json(), memo))


@export
class Layers(object):
    __slots__ = ('_layers', '_readonly')
    supports_readonly = True

    def __init__(self, json_data, _readonly=False):
        if json_data is None:
            json_data = collections.OrderedDict()
        self._layers = []
        self._readonly = _readonly
        if isinstance(json_data, collections_abc.Mapping):
            for k, v in six.iteritems(json_data):
                self._layers.append(ManagedLayer(k, v, _readonly=_readonly))
        else:
            # layers property can also be an array in JSON now. each layer has a name property
            for layer in json_data:
                if isinstance(layer, ManagedLayer):
                    self._layers.append(ManagedLayer(layer.name, layer, _readonly=_readonly))
                elif isinstance(layer, dict):
                    self._layers.append(
                        ManagedLayer(text_type(layer['name']), layer, _readonly=_readonly))
                else:
                    raise TypeError

    def index(self, k):
        for i, u in enumerate(self._layers):
            if u.name == k:
                return i
        return -1

    def __contains__(self, k):
        return self.index(k) != -1

    def __getitem__(self, k):
        """Indexes into the list of layers by index, slice, or layer name."""
        if isinstance(k, six.string_types):
            return self._layers[self.index(k)]
        return self._layers[k]

    def __setitem__(self, k, v):
        if self._readonly:
            raise AttributeError
        if isinstance(k, six.string_types):
            i = self.index(k)
            if isinstance(v, Layer):
                v = ManagedLayer(k, v)
            elif not isinstance(v, ManagedLayer):
                raise TypeError
            if i == -1:
                self._layers.append(v)
            else:
                self._layers[i] = v
        else:
            if isinstance(k, slice):
                values = []
                for x in v:
                    if not isinstance(v, ManagedLayer):
                        raise TypeError
                    values.append(x)
                self._layers[k] = values
            else:
                if not isinstance(v, ManagedLayer):
                    raise TypeError
                self._layers[k] = v

    def clear(self):
        """Clears the list of layers."""
        del self[:]

    def __delitem__(self, k):
        """Deletes a layer by index, slice, or name."""
        if self._readonly:
            raise AttributeError
        if isinstance(k, six.string_types):
            k = self.index(k)
        del self._layers[k]

    def append(self, *args, **kwargs):
        """Appends a ManagedLayer to the list of layers."""
        if self._readonly:
            raise AttributeError
        if len(args) == 1 and not kwargs and isinstance(args[0], ManagedLayer):
            layer = args[0]
        else:
            layer = ManagedLayer(*args, **kwargs)
        self._layers.append(layer)

    def extend(self, elements):
        for element in elements:
            self.append(element)

    def __len__(self):
        """Returns the number of layers in the list."""
        return len(self._layers)

    def __iter__(self):
        return iter(self._layers)

    def to_json(self):
        r = []
        for x in self._layers:
            r.append(x.to_json())
        return r

    def __repr__(self):
        return repr(self._layers)

    @staticmethod
    def interpolate(a, b, t):
        c = copy.deepcopy(a)
        for layer in c:
            index = b.index(layer.name)
            if index == -1:
                continue
            other_layer = b[index]
            if type(other_layer.layer) is not type(layer.layer):  # pylint: disable=unidiomatic-typecheck
                continue
            layer.layer = type(layer.layer).interpolate(layer.layer, other_layer.layer, t)
        return c


def navigation_link_type(x):
    x = six.text_type(x)
    x = x.lower()
    if x not in [u'linked', u'unlinked', u'relative']:
        raise ValueError('Invalid navigation link type: %r' % x)
    return x


def make_linked_navigation_type(value_type, interpolate_function=None):
    if interpolate_function is None:
        interpolate_function = value_type.interpolate

    class LinkedType(JsonObjectWrapper):
        __slots__ = ()
        link = wrapped_property('link', optional(navigation_link_type, u'linked'))
        value = wrapped_property('value', optional(value_type))

        @staticmethod
        def interpolate(a, b, t):
            c = copy.deepcopy(a)
            c.link = a.link
            if a.link == b.link and a.link != 'linked':
                c.value = interpolate_function(a, b, t)
                return c
            return c

    return LinkedType


@export
class LinkedPosition(
        make_linked_navigation_type(array_wrapper(np.float32),
                                    interpolate_linear_optional_vectors)):
    __slots__ = ()


@export
class LinkedZoomFactor(make_linked_navigation_type(float, interpolate_zoom)):
    __slots__ = ()


@export
class LinkedDepthRange(make_linked_navigation_type(float, interpolate_zoom)):
    __slots__ = ()


@export
class LinkedOrientationState(
        make_linked_navigation_type(array_wrapper(np.float32, 4), quaternion_slerp)):
    __slots__ = ()


@export
class CrossSection(JsonObjectWrapper):
    __slots__ = ()
    supports_validation = True
    width = wrapped_property('width', optional(int, 1000))
    height = wrapped_property('height', optional(int, 1000))
    position = wrapped_property('position', LinkedPosition)
    orientation = wrapped_property('orientation', LinkedOrientationState)
    scale = wrapped_property('scale', LinkedZoomFactor)

    @staticmethod
    def interpolate(a, b, t):
        c = copy.deepcopy(a)
        c.width = interpolate_linear(a.width, b.width, t)
        c.height = interpolate_linear(a.height, b.height, t)
        c.position = LinkedPosition.interpolate(a.position, b.position, t)
        c.orientation = LinkedOrientationState.interpolate(a.orientation, b.orientation, t)
        c.scale = LinkedZoomFactor.interpolate(a.scale, b.scale, t)
        return c


@export
class CrossSectionMap(typed_string_map(CrossSection)):
    @staticmethod
    def interpolate(a, b, t):
        c = copy.deepcopy(a)
        for k in a:
            if k in b:
                c[k] = CrossSection.interpolate(a[k], b[k], t)
        return c


@export
class DataPanelLayout(JsonObjectWrapper):
    __slots__ = ()
    type = wrapped_property('type', text_type)
    cross_sections = crossSections = wrapped_property('crossSections', CrossSectionMap)
    orthographic_projection = orthographicProjection = wrapped_property(
        'orthographicProjection', optional(bool, False))

    def __init__(self, json_data=None, _readonly=False, **kwargs):
        if isinstance(json_data, six.string_types):
            json_data = {'type': six.text_type(json_data)}
        super(DataPanelLayout, self).__init__(json_data, _readonly=_readonly, **kwargs)

    def to_json(self):
        if len(self.cross_sections) == 0 and not self.orthographic_projection:
            return self.type
        return super(DataPanelLayout, self).to_json()

    @staticmethod
    def interpolate(a, b, t):
        if a.type != b.type or len(a.cross_sections) == 0:
            return a
        c = copy.deepcopy(a)
        c.cross_sections = CrossSectionMap.interpolate(a.cross_sections, b.cross_sections, t)
        return c


def data_panel_layout_wrapper(default_value='xy'):
    def wrapper(x, _readonly=False):
        if x is None:
            x = default_value
        if isinstance(x, six.string_types):
            x = {'type': six.text_type(x)}
        return DataPanelLayout(x, _readonly=_readonly)

    wrapper.supports_readonly = True
    return wrapper


data_panel_layout_types = frozenset(['xy', 'yz', 'xz', 'xy-3d', 'yz-3d', 'xz-3d', '4panel', '3d'])


def layout_specification(x, _readonly=False):
    if x is None:
        x = '4panel'
    if isinstance(x, six.string_types):
        x = {'type': six.text_type(x)}
    if isinstance(x, (StackLayout, LayerGroupViewer, DataPanelLayout)):
        return type(x)(x.to_json(), _readonly=_readonly)
    if not isinstance(x, dict):
        raise ValueError
    layout_type = layout_types.get(x.get('type'))
    if layout_type is None:
        raise ValueError
    return layout_type(x, _readonly=_readonly)


layout_specification.supports_readonly = True


@export
class StackLayout(JsonObjectWrapper):
    __slots__ = ()
    type = wrapped_property('type', text_type)
    children = wrapped_property('children', typed_list(layout_specification))

    def __getitem__(self, key):
        return self.children[key]

    def __len__(self):
        return len(self.children)

    def __setitem__(self, key, value):
        self.children[key] = value

    def __delitem__(self, key):
        del self.children[key]

    def __iter__(self):
        return iter(self.children)

    @staticmethod
    def interpolate(a, b, t):
        if a.type != b.type or len(a.children) != len(b.children):
            return a
        c = copy.deepcopy(a)
        c.children = [
            interpolate_layout(a_child, b_child, t)
            for a_child, b_child in zip(a.children, b.children)
        ]
        return c


@export
def row_layout(children):
    return StackLayout(type='row', children=children)


@export
def column_layout(children):
    return StackLayout(type='column', children=children)


def interpolate_layout(a, b, t):
    if type(a) is not type(b):
        return a
    return type(a).interpolate(a, b, t)


@export
class LayerGroupViewer(JsonObjectWrapper):
    __slots__ = ()
    type = wrapped_property('type', text_type)
    layers = wrapped_property('layers', typed_list(text_type))
    layout = wrapped_property('layout', data_panel_layout_wrapper('xy'))
    position = wrapped_property('position', LinkedPosition)
    cross_section_orientation = crossSectionOrientation = wrapped_property(
        'crossSectionOrientation', LinkedOrientationState)
    cross_section_scale = crossSectionScale = wrapped_property('crossSectionZoom', LinkedZoomFactor)
    cross_section_depth = crossSectionDepth = wrapped_property('crossSectionDepth',
                                                               LinkedDepthRange)
    projection_orientation = projectionOrientation = wrapped_property('projectionOrientation',
                                                                      LinkedOrientationState)
    projection_scale = projectionScale = wrapped_property('projectionScale', LinkedZoomFactor)
    projection_depth = projectionDepth = wrapped_property('projectionDepth', LinkedDepthRange)

    def __init__(self, *args, **kwargs):
        super(LayerGroupViewer, self).__init__(*args, **kwargs)
        self.type = 'viewer'

    def __repr__(self):
        j = self.to_json()
        j.pop('type', None)
        return u'%s(%s)' % (type(self).__name__, encode_json_for_repr(j))

    @staticmethod
    def interpolate(a, b, t):
        c = copy.deepcopy(a)
        for k in ('layout', 'position', 'cross_section_orientation', 'cross_section_zoom',
                  'perspective_orientation', 'perspective_zoom'):
            a_attr = getattr(a, k)
            b_attr = getattr(b, k)
            setattr(c, k, type(a_attr).interpolate(a_attr, b_attr, t))
        return c


layout_types = {
    'row': StackLayout,
    'column': StackLayout,
    'viewer': LayerGroupViewer,
}


def add_data_panel_layout_types():
    for k in data_panel_layout_types:
        layout_types[k] = DataPanelLayout


add_data_panel_layout_types()


@export
class ViewerState(JsonObjectWrapper):
    __slots__ = ()
    dimensions = wrapped_property('dimensions', CoordinateSpace)
    relative_display_scales = relativeDisplayScales = wrapped_property(
        'relativeDisplayScales', optional(typed_string_map(float)))
    display_dimensions = displayDimensions = wrapped_property('displayDimensions',
                                                              optional(typed_list(text_type)))
    position = voxel_coordinates = wrapped_property('position', optional(array_wrapper(np.float32)))
    cross_section_orientation = crossSectionOrientation = wrapped_property(
        'crossSectionOrientation', optional(array_wrapper(np.float32, 4)))
    cross_section_scale = crossSectionScale = wrapped_property('crossSectionScale', optional(float))
    cross_section_depth = crossSectionDepth = wrapped_property('crossSectionDepth', optional(float))
    projection_scale = projectionScale = wrapped_property('projectionScale', optional(float))
    projection_depth = projectionDepth = wrapped_property('projectionDepth', optional(float))
    projection_orientation = projectionOrientation = perspectiveOrientation = perspective_orientation = wrapped_property(
        'projectionOrientation', optional(array_wrapper(np.float32, 4)))
    show_slices = showSlices = wrapped_property('showSlices', optional(bool, True))
    show_axis_lines = showAxisLines = wrapped_property('showAxisLines', optional(bool, True))
    show_scale_bar = showScaleBar = wrapped_property('showScaleBar', optional(bool, True))
    show_default_annotations = showDefaultAnnotations = wrapped_property(
        'showDefaultAnnotations', optional(bool, True))
    gpu_memory_limit = gpuMemoryLimit = wrapped_property('gpuMemoryLimit', optional(int))
    system_memory_limit = systemMemoryLimit = wrapped_property('systemMemoryLimit', optional(int))
    concurrent_downloads = concurrentDownloads = wrapped_property('concurrentDownloads',
                                                                  optional(int))
    prefetch = wrapped_property('prefetch', optional(bool, True))
    layers = wrapped_property('layers', Layers)
    layout = wrapped_property('layout', layout_specification)
    cross_section_background_color = crossSectionBackgroundColor = wrapped_property(
        'crossSectionBackgroundColor', optional(text_type))
    projection_background_color = projectionBackgroundColor = wrapped_property(
        'projectionBackgroundColor', optional(text_type))
    selected_layer = selectedLayer = wrapped_property('selectedLayer', SelectedLayerState)
    statistics = wrapped_property('statistics', StatisticsDisplayState)
    help_panel = helpPanel = wrapped_property('helpPanel', HelpPanelState)
    layer_list_panel = layerListPanel = wrapped_property('layerListPanel', LayerListPanelState)
    partial_viewport = partialViewport = wrapped_property(
        'partialViewport',
        optional(array_wrapper(np.float64, 4), np.array([0, 0, 1, 1], dtype=np.float64)))

    @staticmethod
    def interpolate(a, b, t):
        c = copy.deepcopy(a)
        c.position = interpolate_linear_optional_vectors(a.position, b.position, t)
        c.projection_scale = interpolate_zoom(a.projection_scale, b.projection_scale, t)
        c.projection_orientation = quaternion_slerp(a.projection_orientation,
                                                    b.projection_orientation, t)
        c.cross_section_scale = interpolate_zoom(a.cross_section_scale, b.cross_section_scale, t)
        c.cross_section_orientation = quaternion_slerp(a.cross_section_orientation,
                                                       b.cross_section_orientation, t)
        c.layers = Layers.interpolate(a.layers, b.layers, t)
        c.layout = interpolate_layout(a.layout, b.layout, t)
        return c<|MERGE_RESOLUTION|>--- conflicted
+++ resolved
@@ -271,13 +271,8 @@
     __slots__ = ()
 
     def __init__(self, json_data=None, *args, **kwargs):
-<<<<<<< HEAD
-        if (isinstance(json_data, six.string_types) or
-            isinstance(json_data, (local_volume.LocalVolume, skeleton.SkeletonSource, mesh.MeshSource))): # TODO (hashir): independent mesh source
-=======
         if (isinstance(json_data, six.string_types)
                 or isinstance(json_data, (local_volume.LocalVolume, skeleton.SkeletonSource))):
->>>>>>> 6cd3f0a3
             json_data = {'url': json_data}
         super(LayerDataSource, self).__init__(json_data, *args, **kwargs)
 
