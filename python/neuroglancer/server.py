--- conflicted
+++ resolved
@@ -1,281 +1,3 @@
-# Flask server for neuroglancer adapted from the Tornado framework.
-# Authors: Andrei Mancu, Hashir Ahmad
-from __future__ import absolute_import, print_function
-
-import concurrent.futures
-import json
-import multiprocessing
-import weakref
-import sys
-import threading
-import argparse
-from . import local_volume, static
-from flask import Flask, render_template, url_for, redirect, session, request, send_from_directory, jsonify
-from . import skeleton
-from .random_token import make_random_token
-
-import numpy as np
-
-global_server = None
-global_static_content_source = None
-_global_server_lock = threading.Lock()
-global_server_args = dict(host='127.0.0.1', port=1080)
-
-# create and configure the app
-app = Flask(__name__)
-
-#STATIC_PATH_REGEX = r'^/v/(?P<viewer_token>[^/]+)/(?P<path>(?:[a-zA-Z0-9_\-][a-zA-Z0-9_\-.]*)?)$'
-@app.route('/neuroglancer/info/<viewer_token>/<path>', methods=['GET'])
-def staticPath(viewer_token, path):
-    if viewer_token != global_server.token and viewer_token not in global_server.viewers:
-        print("[ERROR] 404 not found")
-        return
-    try:
-        data, content_type = global_static_content_source.get(path)
-    except ValueError as e:
-        print("[ERROR] 404 not found")
-        return
-    # self.set_header('Content-type', content_type)
-    # self.finish(data)
-    return data
-
-
-#INFO_PATH_REGEX = r'^/neuroglancer/info/(?P<token>[^/]+)$'
-@app.route('/neuroglancer/info/<token>', methods=['GET'])
-def volumeInfo(token):
-    vol = global_server.get_volume(token)
-    if vol is None or not isinstance(vol, local_volume.LocalVolume):
-        print("[ERROR] 404 Volume not found")
-        return
-    return json.dumps(vol.info())
-
-
-#SKELETON_INFO_PATH_REGEX = r'^/neuroglancer/skeletoninfo/(?P<token>[^/]+)$'
-@app.route('/neuroglancer/skeletoninfo/<token>', methods=['GET'])
-def skeletonInfo(token):
-    vol = global_server.get_volume(token)
-    if vol is None or not isinstance(vol, skeleton.SkeletonSource):
-        print("[ERROR] 404 Skeleton not found")
-        return
-    return json.dumps(vol.info())
-
-
-#DATA_PATH_REGEX = r'^/neuroglancer/(?P<data_format>[^/]+)/(?P<token>[^/]+)/(?P<scale_key>[^/]+)/(?P<start>[0-9]+(?:,[0-9]+)*)/(?P<end>[0-9]+(?:,[0-9]+)*)$'
-@app.route('/neuroglancer/<data_format>/<token><scale_key><start><end>', methods=['GET'])
-def data(data_format, token, scale_key, start, end):
-    start_pos = np.array(start.split(','), dtype=np.int64)
-    end_pos = np.array(end.split(','), dtype=np.int64)
-    vol = global_server.get_volume(token)
-    if vol is None or not isinstance(vol, local_volume.LocalVolume):
-        print("[ERROR] 404 Skeleton not found")
-        return
-
-    def handle_subvolume_result(f):
-        try:
-            data, content_type = f.result()
-        except ValueError as e:
-            print("[ERROR] 400 Skeleton not found")
-            return
-
-        # self.set_header('Content-type', content_type)
-        # self.finish(data)
-
-    global_server.executor.submit(
-        vol.get_encoded_subvolume,
-        data_format=data_format, start=start_pos, end=end_pos,
-        scale_key=scale_key).add_done_callback(
-        lambda f: global_server.ioloop.add_callback(lambda: handle_subvolume_result(f)))
-
-
-#SKELETON_PATH_REGEX = r'^/neuroglancer/skeleton/(?P<key>[^/]+)/(?P<object_id>[0-9]+)$'
-@app.route('/neuroglancer/skeleton/<key>/<object_id>', methods=['GET'])
-def skeleton(key, object_id):
-    object_id = int(object_id)
-    vol = global_server.get_volume(key)
-    if vol is None or not isinstance(vol, skeleton.SkeletonSource):
-        print("[ERROR] 404 Skeleton not found")
-
-    def handle_result(f):
-        # try:
-        encoded_skeleton = f.result()
-        # except:
-        #     self.send_error(500, message=e.args[0])
-        #     return
-        if encoded_skeleton is None:
-            print('[ERROR] 404 Skeleton not available for specified object id')
-            return
-        # self.set_header('Content-type', 'application/octet-stream')
-        # self.finish(encoded_skeleton)
-
-    def get_encoded_skeleton(skeletons, object_id):
-        skeleton = skeletons.get_skeleton(object_id)
-        if skeleton is None:
-            return None
-        return skeleton.encode(skeletons)
-
-    global_server.executor.submit(
-        get_encoded_skeleton, vol, object_id).add_done_callback(
-        lambda f: global_server.ioloop.add_callback(lambda: handle_result(f)))
-
-
-#MESH_PATH_REGEX = r'^/neuroglancer/mesh/(?P<key>[^/]+)/(?P<object_id>[0-9]+)$'
-@app.route('/neuroglancer/skeleton/<key>/<object_id>', methods=['GET'])
-def mesh(key, object_id):
-    object_id = int(object_id)
-    vol = global_server.get_volume(key)
-    if vol is None or not isinstance(vol, local_volume.LocalVolume):
-        print('[ERROR] 404')
-        return
-
-    def handle_mesh_result(f):
-        try:
-            encoded_mesh = f.result()
-        except local_volume.MeshImplementationNotAvailable:
-            print('[ERROR] 501 Mesh implementation not available')
-            return
-        except local_volume.MeshesNotSupportedForVolume:
-            print('[ERROR] 405 Meshes not supported for volume')
-
-            return
-        except local_volume.InvalidObjectIdForMesh:
-            print('[ERROR] 404 Mesh not available for specified object id')
-            return
-        except ValueError as e:
-            print('[ERROR] 400 ' + e.args[0])
-            return
-
-        # self.set_header('Content-type', 'application/octet-stream')
-        # self.finish(encoded_mesh)
-
-    global_server.executor.submit(vol.get_object_mesh, object_id).add_done_callback(
-        lambda f: global_server.ioloop.add_callback(lambda: handle_mesh_result(f)))
-
-
-#ACTION_PATH_REGEX = r'^/action/(?P<viewer_token>[^/]+)$'
-@app.route('/action/<viewer_token>', methods=['POST'])
-def action(viewer_token):
-    viewer = global_server.viewers.get(viewer_token)
-    if viewer is None:
-        print('[ERROR] 400')
-        return
-    action = json.loads(request.get_json()) #request.body
-    global_server.ioloop.add_callback(viewer.actions.invoke, action['action'], action['state'])
-
-
-class Server(object):
-    def __init__(self, ioloop):
-        self.viewers = weakref.WeakValueDictionary()
-        self.token = make_random_token()
-        self.executor = concurrent.futures.ThreadPoolExecutor(
-            max_workers=multiprocessing.cpu_count())
-
-    def get_volume(self, key):
-        dot_index = key.find('.')
-        if dot_index == -1:
-            return None
-        viewer_token = key[:dot_index]
-        volume_token = key[dot_index+1:]
-        viewer = self.viewers.get(viewer_token)
-        if viewer is None:
-            return None
-        return viewer.volume_manager.volumes.get(volume_token)
-
-
-def set_static_content_source(*args, **kwargs):
-    global global_static_content_source
-    global_static_content_source = static.get_static_content_source(*args, **kwargs)
-
-
-def set_server_bind_address(bind_address='127.0.0.1', bind_port=1080):
-    global global_server_args
-    global_server_args = dict(host=bind_address, port=bind_port)
-
-
-def is_server_running():
-    return global_server is not None
-
-
-def stop():
-    """Stop the server, invalidating any viewer URLs.
-
-    This allows any previously-referenced data arrays to be garbage collected if there are no other
-    references to them.
-    """
-    global global_server
-    if global_server is not None:
-        ioloop = global_server.ioloop
-        def stop_ioloop():
-            ioloop.stop()
-        global_server.ioloop.add_callback(stop_ioloop)
-        global_server = None
-
-
-def get_server_url():
-    return global_server.server_url
-
-
-# def start():
-#     global global_server
-#     with _global_server_lock:
-#         if global_server is not None: return
-#
-#         # Workaround https://bugs.python.org/issue37373
-#         # https://www.tornadoweb.org/en/stable/index.html#installation
-#         if sys.platform == 'win32' and sys.version_info >= (3, 8):
-#             import asyncio
-#             asyncio.set_event_loop_policy(asyncio.WindowsSelectorEventLoopPolicy())
-#
-#         done = threading.Event()
-#
-#         def start_server():
-#             global global_server
-#             ioloop = tornado.ioloop.IOLoop()
-#             ioloop.make_current()
-#             global_server = Server(ioloop=ioloop, **global_server_args)
-#             done.set()
-#             ioloop.start()
-#
-#         thread = threading.Thread(target=start_server)
-#         thread.daemon = True
-#         thread.start()
-#         done.wait()
-
-
-def register_viewer(viewer):
-    start()
-    global_server.viewers[viewer.token] = viewer
-
-
-def defer_callback(callback, *args, **kwargs):
-    """Register `callback` to run in the server event loop thread."""
-    start()
-    global_server.ioloop.add_callback(lambda: callback(*args, **kwargs))
-
-
-def start():
-    app.run(**global_server_args,  # ssl_context='adhoc',
-            threaded=True, debug=True, use_reloader=False)
-
-
-
-<<<<<<< HEAD
-=======
-        def start_server():
-            global global_server
-            ioloop = tornado.ioloop.IOLoop()
-            ioloop.make_current()
-            global_server = Server(ioloop=ioloop, **global_server_args)
-            done.set()
-            ioloop.start()
-            ioloop.close()
->>>>>>> add6885d
-
-
-
-
-
-
-
 # @license
 # Copyright 2017 Google Inc.
 # Licensed under the Apache License, Version 2.0 (the "License");
@@ -289,322 +11,322 @@
 # WITHOUT WARRANTIES OR CONDITIONS OF ANY KIND, either express or implied.
 # See the License for the specific language governing permissions and
 # limitations under the License.
-#
-# from __future__ import absolute_import, print_function
-#
-# import concurrent.futures
-# import json
-# import multiprocessing
-# import re
-# import socket
-# import sys
-# import threading
-# import weakref
-#
-# import numpy as np
-# import tornado.httpserver
-# import tornado.ioloop
-# import tornado.netutil
-# import tornado.web
-#
-# import sockjs.tornado
-#
-# try:
-#     # Newer versions of tornado do not have the asynchronous decorator
-#     from sockjs.tornado.util import asynchronous
-# except ImportError:
-#     from tornado.web import asynchronous
-#
-# from . import local_volume, static
-# from . import skeleton
-# from .json_utils import json_encoder_default
-# from .random_token import make_random_token
-# from .sockjs_handler import SOCKET_PATH_REGEX, SOCKET_PATH_REGEX_WITHOUT_GROUP, SockJSHandler
-#
-# INFO_PATH_REGEX = r'^/neuroglancer/info/(?P<token>[^/]+)$'
-# SKELETON_INFO_PATH_REGEX = r'^/neuroglancer/skeletoninfo/(?P<token>[^/]+)$'
-#
-# DATA_PATH_REGEX = r'^/neuroglancer/(?P<data_format>[^/]+)/(?P<token>[^/]+)/(?P<scale_key>[^/]+)/(?P<start>[0-9]+(?:,[0-9]+)*)/(?P<end>[0-9]+(?:,[0-9]+)*)$'
-#
-# SKELETON_PATH_REGEX = r'^/neuroglancer/skeleton/(?P<key>[^/]+)/(?P<object_id>[0-9]+)$'
-#
-# MESH_PATH_REGEX = r'^/neuroglancer/mesh/(?P<key>[^/]+)/(?P<object_id>[0-9]+)$'
-#
-# STATIC_PATH_REGEX = r'^/v/(?P<viewer_token>[^/]+)/(?P<path>(?:[a-zA-Z0-9_\-][a-zA-Z0-9_\-.]*)?)$'
-#
-# ACTION_PATH_REGEX = r'^/action/(?P<viewer_token>[^/]+)$'
-#
-# global_static_content_source = None
-#
-# global_server_args = dict(bind_address='127.0.0.1', bind_port=0)
-#
-# debug = False
-#
-# class Server(object):
-#     def __init__(self, ioloop, bind_address='127.0.0.1', bind_port=0):
-#         self.viewers = weakref.WeakValueDictionary()
-#         self.token = make_random_token()
-#         self.executor = concurrent.futures.ThreadPoolExecutor(
-#             max_workers=multiprocessing.cpu_count())
-#
-#         self.ioloop = ioloop
-#         sockjs_router = sockjs.tornado.SockJSRouter(
-#             SockJSHandler, SOCKET_PATH_REGEX_WITHOUT_GROUP, io_loop=ioloop)
-#         sockjs_router.neuroglancer_server = self
-#         def log_function(handler):
-#             if debug:
-#                 print("%d %s %.2fs" % (handler.get_status(),
-#                                        handler.request.uri, handler.request.request_time()))
-#
-#         app = self.app = tornado.web.Application(
-#             [
-#                 (STATIC_PATH_REGEX, StaticPathHandler, dict(server=self)),
-#                 (INFO_PATH_REGEX, VolumeInfoHandler, dict(server=self)),
-#                 (SKELETON_INFO_PATH_REGEX, SkeletonInfoHandler, dict(server=self)),
-#                 (DATA_PATH_REGEX, SubvolumeHandler, dict(server=self)),
-#                 (SKELETON_PATH_REGEX, SkeletonHandler, dict(server=self)),
-#                 (MESH_PATH_REGEX, MeshHandler, dict(server=self)),
-#                 (ACTION_PATH_REGEX, ActionHandler, dict(server=self)),
-#             ] + sockjs_router.urls,
-#             log_function=log_function,
-#             # Set a large maximum message size to accommodate large screenshot
-#             # messages.
-#             websocket_max_message_size=100 * 1024 * 1024)
-#         http_server = tornado.httpserver.HTTPServer(
-#             app,
-#             # Allow very large requests to accommodate large screenshots.
-#             max_buffer_size=1024**3,
-#         )
-#         sockets = tornado.netutil.bind_sockets(port=bind_port, address=bind_address)
-#         http_server.add_sockets(sockets)
-#         actual_port = sockets[0].getsockname()[1]
-#
-#         global global_static_content_source
-#         if global_static_content_source is None:
-#             global_static_content_source = static.get_default_static_content_source()
-#
-#         if bind_address == '0.0.0.0' or bind_address == '::':
-#             hostname = socket.getfqdn()
-#         else:
-#             hostname = bind_address
-#
-#         self.server_url = 'http://%s:%s' % (hostname, actual_port)
-#
-#     def get_volume(self, key):
-#         dot_index = key.find('.')
-#         if dot_index == -1:
-#             return None
-#         viewer_token = key[:dot_index]
-#         volume_token = key[dot_index+1:]
-#         viewer = self.viewers.get(viewer_token)
-#         if viewer is None:
-#             return None
-#         return viewer.volume_manager.volumes.get(volume_token)
-#
-#
-# class BaseRequestHandler(tornado.web.RequestHandler):
-#     def initialize(self, server):
-#         self.server = server
-#
-# class StaticPathHandler(BaseRequestHandler):
-#     def get(self, viewer_token, path):
-#         if viewer_token != self.server.token and viewer_token not in self.server.viewers:
-#             self.send_error(404)
-#             return
-#         try:
-#             data, content_type = global_static_content_source.get(path)
-#         except ValueError as e:
-#             self.send_error(404, message=e.args[0])
-#             return
-#         self.set_header('Content-type', content_type)
-#         self.finish(data)
-#
-# class ActionHandler(BaseRequestHandler):
-#     def post(self, viewer_token):
-#         viewer = self.server.viewers.get(viewer_token)
-#         if viewer is None:
-#             self.send_error(404)
-#             return
-#         action = json.loads(self.request.body)
-#         self.server.ioloop.add_callback(viewer.actions.invoke, action['action'], action['state'])
-#         self.finish('')
-#
-# class VolumeInfoHandler(BaseRequestHandler):
-#     def get(self, token):
-#         vol = self.server.get_volume(token)
-#         if vol is None or not isinstance(vol, local_volume.LocalVolume):
-#             self.send_error(404)
-#             return
-#         self.finish(json.dumps(vol.info(), default=json_encoder_default).encode())
-#
-# class SkeletonInfoHandler(BaseRequestHandler):
-#     def get(self, token):
-#         vol = self.server.get_volume(token)
-#         if vol is None or not isinstance(vol, skeleton.SkeletonSource):
-#             self.send_error(404)
-#             return
-#         self.finish(json.dumps(vol.info(), default=json_encoder_default).encode())
-#
-# class SubvolumeHandler(BaseRequestHandler):
-#     @asynchronous
-#     def get(self, data_format, token, scale_key, start, end):
-#         start_pos = np.array(start.split(','), dtype=np.int64)
-#         end_pos = np.array(end.split(','), dtype=np.int64)
-#         vol = self.server.get_volume(token)
-#         if vol is None or not isinstance(vol, local_volume.LocalVolume):
-#             self.send_error(404)
-#             return
-#
-#         def handle_subvolume_result(f):
-#             try:
-#                 data, content_type = f.result()
-#             except ValueError as e:
-#                 self.send_error(400, message=e.args[0])
-#                 return
-#
-#             self.set_header('Content-type', content_type)
-#             self.finish(data)
-#
-#         self.server.executor.submit(
-#             vol.get_encoded_subvolume,
-#             data_format=data_format, start=start_pos, end=end_pos, scale_key=scale_key).add_done_callback(
-#                 lambda f: self.server.ioloop.add_callback(lambda: handle_subvolume_result(f)))
-#
-#
-# class MeshHandler(BaseRequestHandler):
-#     @asynchronous
-#     def get(self, key, object_id):
-#         object_id = int(object_id)
-#         vol = self.server.get_volume(key)
-#         if vol is None or not isinstance(vol, local_volume.LocalVolume):
-#             self.send_error(404)
-#             return
-#
-#         def handle_mesh_result(f):
-#             try:
-#                 encoded_mesh = f.result()
-#             except local_volume.MeshImplementationNotAvailable:
-#                 self.send_error(501, message='Mesh implementation not available')
-#                 return
-#             except local_volume.MeshesNotSupportedForVolume:
-#                 self.send_error(405, message='Meshes not supported for volume')
-#                 return
-#             except local_volume.InvalidObjectIdForMesh:
-#                 self.send_error(404, message='Mesh not available for specified object id')
-#                 return
-#             except ValueError as e:
-#                 self.send_error(400, message=e.args[0])
-#                 return
-#
-#             self.set_header('Content-type', 'application/octet-stream')
-#             self.finish(encoded_mesh)
-#
-#         self.server.executor.submit(vol.get_object_mesh, object_id).add_done_callback(
-#             lambda f: self.server.ioloop.add_callback(lambda: handle_mesh_result(f)))
-#
-#
-# class SkeletonHandler(BaseRequestHandler):
-#     @asynchronous
-#     def get(self, key, object_id):
-#         object_id = int(object_id)
-#         vol = self.server.get_volume(key)
-#         if vol is None or not isinstance(vol, skeleton.SkeletonSource):
-#             self.send_error(404)
-#
-#         def handle_result(f):
-#             try:
-#                 encoded_skeleton = f.result()
-#             except:
-#                 self.send_error(500, message=e.args[0])
-#                 return
-#             if encoded_skeleton is None:
-#                 self.send_error(404, message='Skeleton not available for specified object id')
-#                 return
-#             self.set_header('Content-type', 'application/octet-stream')
-#             self.finish(encoded_skeleton)
-#
-#         def get_encoded_skeleton(skeletons, object_id):
-#             skeleton = skeletons.get_skeleton(object_id)
-#             if skeleton is None:
-#                 return None
-#             return skeleton.encode(skeletons)
-#
-#         self.server.executor.submit(
-#             get_encoded_skeleton, vol, object_id).add_done_callback(
-#                 lambda f: self.server.ioloop.add_callback(lambda: handle_result(f)))
-#
-#
-# global_server = None
-#
-#
-# def set_static_content_source(*args, **kwargs):
-#     global global_static_content_source
-#     global_static_content_source = static.get_static_content_source(*args, **kwargs)
-#
-#
-# def set_server_bind_address(bind_address='127.0.0.1', bind_port=0):
-#     global global_server_args
-#     global_server_args = dict(bind_address=bind_address, bind_port=bind_port)
-#
-#
-# def is_server_running():
-#     return global_server is not None
-#
-#
-# def stop():
-#     """Stop the server, invalidating any viewer URLs.
-#     This allows any previously-referenced data arrays to be garbage collected if there are no other
-#     references to them.
-#     """
-#     global global_server
-#     if global_server is not None:
-#         ioloop = global_server.ioloop
-#         def stop_ioloop():
-#             ioloop.stop()
-#             ioloop.close()
-#         global_server.ioloop.add_callback(stop_ioloop)
-#         global_server = None
-#
-#
-# def get_server_url():
-#     return global_server.server_url
-#
-#
-# _global_server_lock = threading.Lock()
-#
-#
-# def start():
-#     global global_server
-#     with _global_server_lock:
-#         if global_server is not None: return
-#
-#         # Workaround https://bugs.python.org/issue37373
-#         # https://www.tornadoweb.org/en/stable/index.html#installation
-#         if sys.platform == 'win32' and sys.version_info >= (3, 8):
-#             import asyncio
-#             asyncio.set_event_loop_policy(asyncio.WindowsSelectorEventLoopPolicy())
-#
-#         done = threading.Event()
-#
-#         def start_server():
-#             global global_server
-#             ioloop = tornado.ioloop.IOLoop()
-#             ioloop.make_current()
-#             global_server = Server(ioloop=ioloop, **global_server_args)
-#             done.set()
-#             ioloop.start()
-#
-#         thread = threading.Thread(target=start_server)
-#         thread.daemon = True
-#         thread.start()
-#         done.wait()
-#
-#
-# def register_viewer(viewer):
-#     start()
-#     global_server.viewers[viewer.token] = viewer
-#
-# def defer_callback(callback, *args, **kwargs):
-#     """Register `callback` to run in the server event loop thread."""
-#     start()
-#     global_server.ioloop.add_callback(lambda: callback(*args, **kwargs))+
+from __future__ import absolute_import, print_function
+
+import concurrent.futures
+import json
+import multiprocessing
+import re
+import socket
+import sys
+import threading
+import weakref
+
+import numpy as np
+import tornado.httpserver
+import tornado.ioloop
+import tornado.netutil
+import tornado.web
+
+import sockjs.tornado
+
+try:
+    # Newer versions of tornado do not have the asynchronous decorator
+    from sockjs.tornado.util import asynchronous
+except ImportError:
+    from tornado.web import asynchronous
+
+from . import local_volume, static
+from . import skeleton
+from .json_utils import json_encoder_default
+from .random_token import make_random_token
+from .sockjs_handler import SOCKET_PATH_REGEX, SOCKET_PATH_REGEX_WITHOUT_GROUP, SockJSHandler
+
+INFO_PATH_REGEX = r'^/neuroglancer/info/(?P<token>[^/]+)$'
+SKELETON_INFO_PATH_REGEX = r'^/neuroglancer/skeletoninfo/(?P<token>[^/]+)$'
+
+DATA_PATH_REGEX = r'^/neuroglancer/(?P<data_format>[^/]+)/(?P<token>[^/]+)/(?P<scale_key>[^/]+)/(?P<start>[0-9]+(?:,[0-9]+)*)/(?P<end>[0-9]+(?:,[0-9]+)*)$'
+
+SKELETON_PATH_REGEX = r'^/neuroglancer/skeleton/(?P<key>[^/]+)/(?P<object_id>[0-9]+)$'
+
+MESH_PATH_REGEX = r'^/neuroglancer/mesh/(?P<key>[^/]+)/(?P<object_id>[0-9]+)$'
+
+STATIC_PATH_REGEX = r'^/v/(?P<viewer_token>[^/]+)/(?P<path>(?:[a-zA-Z0-9_\-][a-zA-Z0-9_\-.]*)?)$'
+
+ACTION_PATH_REGEX = r'^/action/(?P<viewer_token>[^/]+)$'
+
+global_static_content_source = None
+
+global_server_args = dict(bind_address='127.0.0.1', bind_port=0)
+
+debug = False
+
+class Server(object):
+    def __init__(self, ioloop, bind_address='127.0.0.1', bind_port=0):
+        self.viewers = weakref.WeakValueDictionary()
+        self.token = make_random_token()
+        self.executor = concurrent.futures.ThreadPoolExecutor(
+            max_workers=multiprocessing.cpu_count())
+
+        self.ioloop = ioloop
+        sockjs_router = sockjs.tornado.SockJSRouter(
+            SockJSHandler, SOCKET_PATH_REGEX_WITHOUT_GROUP, io_loop=ioloop)
+        sockjs_router.neuroglancer_server = self
+        def log_function(handler):
+            if debug:
+                print("%d %s %.2fs" % (handler.get_status(),
+                                       handler.request.uri, handler.request.request_time()))
+
+        app = self.app = tornado.web.Application(
+            [
+                (STATIC_PATH_REGEX, StaticPathHandler, dict(server=self)),
+                (INFO_PATH_REGEX, VolumeInfoHandler, dict(server=self)),
+                (SKELETON_INFO_PATH_REGEX, SkeletonInfoHandler, dict(server=self)),
+                (DATA_PATH_REGEX, SubvolumeHandler, dict(server=self)),
+                (SKELETON_PATH_REGEX, SkeletonHandler, dict(server=self)),
+                (MESH_PATH_REGEX, MeshHandler, dict(server=self)),
+                (ACTION_PATH_REGEX, ActionHandler, dict(server=self)),
+            ] + sockjs_router.urls,
+            log_function=log_function,
+            # Set a large maximum message size to accommodate large screenshot
+            # messages.
+            websocket_max_message_size=100 * 1024 * 1024)
+        http_server = tornado.httpserver.HTTPServer(
+            app,
+            # Allow very large requests to accommodate large screenshots.
+            max_buffer_size=1024**3,
+        )
+        sockets = tornado.netutil.bind_sockets(port=bind_port, address=bind_address)
+        http_server.add_sockets(sockets)
+        actual_port = sockets[0].getsockname()[1]
+
+        global global_static_content_source
+        if global_static_content_source is None:
+            global_static_content_source = static.get_default_static_content_source()
+
+        if bind_address == '0.0.0.0' or bind_address == '::':
+            hostname = socket.getfqdn()
+        else:
+            hostname = bind_address
+
+        self.server_url = 'http://%s:%s' % (hostname, actual_port)
+
+    def get_volume(self, key):
+        dot_index = key.find('.')
+        if dot_index == -1:
+            return None
+        viewer_token = key[:dot_index]
+        volume_token = key[dot_index+1:]
+        viewer = self.viewers.get(viewer_token)
+        if viewer is None:
+            return None
+        return viewer.volume_manager.volumes.get(volume_token)
+
+
+class BaseRequestHandler(tornado.web.RequestHandler):
+    def initialize(self, server):
+        self.server = server
+
+class StaticPathHandler(BaseRequestHandler):
+    def get(self, viewer_token, path):
+        if viewer_token != self.server.token and viewer_token not in self.server.viewers:
+            self.send_error(404)
+            return
+        try:
+            data, content_type = global_static_content_source.get(path)
+        except ValueError as e:
+            self.send_error(404, message=e.args[0])
+            return
+        self.set_header('Content-type', content_type)
+        self.finish(data)
+
+class ActionHandler(BaseRequestHandler):
+    def post(self, viewer_token):
+        viewer = self.server.viewers.get(viewer_token)
+        if viewer is None:
+            self.send_error(404)
+            return
+        action = json.loads(self.request.body)
+        self.server.ioloop.add_callback(viewer.actions.invoke, action['action'], action['state'])
+        self.finish('')
+
+class VolumeInfoHandler(BaseRequestHandler):
+    def get(self, token):
+        vol = self.server.get_volume(token)
+        if vol is None or not isinstance(vol, local_volume.LocalVolume):
+            self.send_error(404)
+            return
+        self.finish(json.dumps(vol.info(), default=json_encoder_default).encode())
+
+class SkeletonInfoHandler(BaseRequestHandler):
+    def get(self, token):
+        vol = self.server.get_volume(token)
+        if vol is None or not isinstance(vol, skeleton.SkeletonSource):
+            self.send_error(404)
+            return
+        self.finish(json.dumps(vol.info(), default=json_encoder_default).encode())
+
+class SubvolumeHandler(BaseRequestHandler):
+    @asynchronous
+    def get(self, data_format, token, scale_key, start, end):
+        start_pos = np.array(start.split(','), dtype=np.int64)
+        end_pos = np.array(end.split(','), dtype=np.int64)
+        vol = self.server.get_volume(token)
+        if vol is None or not isinstance(vol, local_volume.LocalVolume):
+            self.send_error(404)
+            return
+
+        def handle_subvolume_result(f):
+            try:
+                data, content_type = f.result()
+            except ValueError as e:
+                self.send_error(400, message=e.args[0])
+                return
+
+            self.set_header('Content-type', content_type)
+            self.finish(data)
+
+        self.server.executor.submit(
+            vol.get_encoded_subvolume,
+            data_format=data_format, start=start_pos, end=end_pos, scale_key=scale_key).add_done_callback(
+                lambda f: self.server.ioloop.add_callback(lambda: handle_subvolume_result(f)))
+
+
+class MeshHandler(BaseRequestHandler):
+    @asynchronous
+    def get(self, key, object_id):
+        object_id = int(object_id)
+        vol = self.server.get_volume(key)
+        if vol is None or not isinstance(vol, local_volume.LocalVolume):
+            self.send_error(404)
+            return
+
+        def handle_mesh_result(f):
+            try:
+                encoded_mesh = f.result()
+            except local_volume.MeshImplementationNotAvailable:
+                self.send_error(501, message='Mesh implementation not available')
+                return
+            except local_volume.MeshesNotSupportedForVolume:
+                self.send_error(405, message='Meshes not supported for volume')
+                return
+            except local_volume.InvalidObjectIdForMesh:
+                self.send_error(404, message='Mesh not available for specified object id')
+                return
+            except ValueError as e:
+                self.send_error(400, message=e.args[0])
+                return
+
+            self.set_header('Content-type', 'application/octet-stream')
+            self.finish(encoded_mesh)
+
+        self.server.executor.submit(vol.get_object_mesh, object_id).add_done_callback(
+            lambda f: self.server.ioloop.add_callback(lambda: handle_mesh_result(f)))
+
+
+class SkeletonHandler(BaseRequestHandler):
+    @asynchronous
+    def get(self, key, object_id):
+        object_id = int(object_id)
+        vol = self.server.get_volume(key)
+        if vol is None or not isinstance(vol, skeleton.SkeletonSource):
+            self.send_error(404)
+
+        def handle_result(f):
+            try:
+                encoded_skeleton = f.result()
+            except:
+                self.send_error(500, message=e.args[0])
+                return
+            if encoded_skeleton is None:
+                self.send_error(404, message='Skeleton not available for specified object id')
+                return
+            self.set_header('Content-type', 'application/octet-stream')
+            self.finish(encoded_skeleton)
+
+        def get_encoded_skeleton(skeletons, object_id):
+            skeleton = skeletons.get_skeleton(object_id)
+            if skeleton is None:
+                return None
+            return skeleton.encode(skeletons)
+
+        self.server.executor.submit(
+            get_encoded_skeleton, vol, object_id).add_done_callback(
+                lambda f: self.server.ioloop.add_callback(lambda: handle_result(f)))
+
+
+global_server = None
+
+
+def set_static_content_source(*args, **kwargs):
+    global global_static_content_source
+    global_static_content_source = static.get_static_content_source(*args, **kwargs)
+
+
+def set_server_bind_address(bind_address='127.0.0.1', bind_port=0):
+    global global_server_args
+    global_server_args = dict(bind_address=bind_address, bind_port=bind_port)
+
+
+def is_server_running():
+    return global_server is not None
+
+
+def stop():
+    """Stop the server, invalidating any viewer URLs.
+    This allows any previously-referenced data arrays to be garbage collected if there are no other
+    references to them.
+    """
+    global global_server
+    if global_server is not None:
+        ioloop = global_server.ioloop
+        def stop_ioloop():
+            ioloop.stop()
+            ioloop.close()
+        global_server.ioloop.add_callback(stop_ioloop)
+        global_server = None
+
+
+def get_server_url():
+    return global_server.server_url
+
+
+_global_server_lock = threading.Lock()
+
+
+def start():
+    global global_server
+    with _global_server_lock:
+        if global_server is not None: return
+
+        # Workaround https://bugs.python.org/issue37373
+        # https://www.tornadoweb.org/en/stable/index.html#installation
+        if sys.platform == 'win32' and sys.version_info >= (3, 8):
+            import asyncio
+            asyncio.set_event_loop_policy(asyncio.WindowsSelectorEventLoopPolicy())
+
+        done = threading.Event()
+
+        def start_server():
+            global global_server
+            ioloop = tornado.ioloop.IOLoop()
+            ioloop.make_current()
+            global_server = Server(ioloop=ioloop, **global_server_args)
+            done.set()
+            ioloop.start()
+
+        thread = threading.Thread(target=start_server)
+        thread.daemon = True
+        thread.start()
+        done.wait()
+
+
+def register_viewer(viewer):
+    start()
+    global_server.viewers[viewer.token] = viewer
+
+def defer_callback(callback, *args, **kwargs):
+    """Register `callback` to run in the server event loop thread."""
+    start()
+    global_server.ioloop.add_callback(lambda: callback(*args, **kwargs))